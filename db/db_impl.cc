--- conflicted
+++ resolved
@@ -1348,17 +1348,10 @@
     cfd->imm()->RollbackMemtableFlush(mems, file_number, &pending_outputs_);
   } else {
     // Replace immutable memtable with the generated Table
-<<<<<<< HEAD
     s = cfd->imm()->InstallMemtableFlushResults(
         cfd, mems, versions_.get(), &mutex_, options_.info_log.get(),
         file_number, pending_outputs_, &deletion_state.memtables_to_free,
-        db_directory_.get());
-=======
-    s = imm_.InstallMemtableFlushResults(
-        mems, versions_.get(), &mutex_, options_.info_log.get(), file_number,
-        pending_outputs_, &deletion_state.memtables_to_free,
         db_directory_.get(), log_buffer);
->>>>>>> 7efdd9ef
   }
 
   if (s.ok()) {
@@ -1947,7 +1940,6 @@
 Status DBImpl::BackgroundFlush(bool* madeProgress,
                                DeletionState& deletion_state,
                                LogBuffer* log_buffer) {
-<<<<<<< HEAD
   mutex_.AssertHeld();
   // call_status is failure if at least one flush was a failure. even if
   // flushing one column family reports a failure, we will continue flushing
@@ -1959,7 +1951,8 @@
     cfd->Ref();
     Status flush_status;
     while (flush_status.ok() && cfd->imm()->IsFlushPending()) {
-      Log(options_.info_log,
+      LogToBuffer(
+          log_buffer,
           "BackgroundCallFlush doing FlushMemTableToOutputFile with column "
           "family %u, flush slots available %d",
           cfd->GetID(), options_.max_background_flushes - bg_flush_scheduled_);
@@ -1975,15 +1968,6 @@
   }
   for (auto cfd : to_delete) {
     delete cfd;
-=======
-  Status stat;
-  while (stat.ok() && imm_.IsFlushPending()) {
-    LogToBuffer(log_buffer,
-                "BackgroundCallFlush doing FlushMemTableToOutputFile, "
-                "flush slots available %d",
-                options_.max_background_flushes - bg_flush_scheduled_);
-    stat = FlushMemTableToOutputFile(madeProgress, deletion_state, log_buffer);
->>>>>>> 7efdd9ef
   }
   return call_status;
 }
@@ -2442,19 +2426,12 @@
     return Status::Corruption("Compaction input files inconsistent");
   }
 
-<<<<<<< HEAD
-  Log(options_.info_log,  "Compacted %d@%d + %d@%d files => %lld bytes",
-      compact->compaction->num_input_files(0),
-      compact->compaction->level(),
-      compact->compaction->num_input_files(1),
-      compact->compaction->output_level(),
-=======
-  LogToBuffer(
-      log_buffer, "Compacted %d@%d + %d@%d files => %lld bytes",
-      compact->compaction->num_input_files(0), compact->compaction->level(),
-      compact->compaction->num_input_files(1), compact->compaction->level() + 1,
->>>>>>> 7efdd9ef
-      static_cast<long long>(compact->total_bytes));
+  LogToBuffer(log_buffer, "Compacted %d@%d + %d@%d files => %lld bytes",
+              compact->compaction->num_input_files(0),
+              compact->compaction->level(),
+              compact->compaction->num_input_files(1),
+              compact->compaction->output_level(),
+              static_cast<long long>(compact->total_bytes));
 
   // Add compaction outputs
   compact->compaction->AddInputDeletions(compact->compaction->edit());
@@ -2862,23 +2839,14 @@
   bool prefix_initialized = false;
 
   int64_t imm_micros = 0;  // Micros spent doing imm_ compactions
-<<<<<<< HEAD
   ColumnFamilyData* cfd = compact->compaction->column_family_data();
-  Log(options_.info_log,
+  LogToBuffer(
+      log_buffer,
       "[CF %u] Compacting %d@%d + %d@%d files, score %.2f slots available %d",
       cfd->GetID(), compact->compaction->num_input_files(0),
       compact->compaction->level(), compact->compaction->num_input_files(1),
       compact->compaction->output_level(), compact->compaction->score(),
       options_.max_background_compactions - bg_compaction_scheduled_);
-=======
-  LogToBuffer(log_buffer,
-              "Compacting %d@%d + %d@%d files, score %.2f slots available %d",
-              compact->compaction->num_input_files(0),
-              compact->compaction->level(),
-              compact->compaction->num_input_files(1),
-              compact->compaction->output_level(), compact->compaction->score(),
-              options_.max_background_compactions - bg_compaction_scheduled_);
->>>>>>> 7efdd9ef
   char scratch[2345];
   compact->compaction->Summary(scratch, sizeof(scratch));
   LogToBuffer(log_buffer, "Compaction start summary: %s\n", scratch);
@@ -3129,13 +3097,8 @@
   ReleaseCompactionUnusedFileNumbers(compact);
 
   if (status.ok()) {
-<<<<<<< HEAD
-    status = InstallCompactionResults(compact);
+    status = InstallCompactionResults(compact, log_buffer);
     InstallSuperVersion(cfd, deletion_state);
-=======
-    status = InstallCompactionResults(compact, log_buffer);
-    InstallSuperVersion(deletion_state);
->>>>>>> 7efdd9ef
   }
   Version::LevelSummaryStorage tmp;
   LogToBuffer(
@@ -3821,7 +3784,6 @@
     RecordTick(options_.statistics.get(), WRITE_DONE_BY_SELF, 1);
   }
 
-<<<<<<< HEAD
   Status status;
   autovector<ColumnFamilyData*> to_delete;
   // refcounting cfd in iteration
@@ -3839,14 +3801,6 @@
   for (auto cfd : to_delete) {
     delete cfd;
   }
-=======
-  // May temporarily unlock and wait.
-  SuperVersion* superversion_to_free = nullptr;
-  log::Writer* old_log = nullptr;
-  Status status = MakeRoomForWrite(my_batch == nullptr,
-                                   &superversion_to_free,
-                                   &old_log);
->>>>>>> 7efdd9ef
   uint64_t last_sequence = versions_->LastSequence();
   Writer* last_writer = &w;
   if (status.ok() && my_batch != nullptr) {  // nullptr batch is for compactions
@@ -3951,11 +3905,6 @@
     writers_.front()->cv.Signal();
   }
   mutex_.Unlock();
-<<<<<<< HEAD
-=======
-  delete old_log;
-  delete superversion_to_free;
->>>>>>> 7efdd9ef
   BumpPerfTime(&perf_context.write_pre_and_post_process_time,
                &pre_post_process_timer);
   return status;
@@ -4043,13 +3992,7 @@
 
 // REQUIRES: mutex_ is held
 // REQUIRES: this thread is currently at the front of the writer queue
-<<<<<<< HEAD
 Status DBImpl::MakeRoomForWrite(ColumnFamilyData* cfd, bool force) {
-=======
-Status DBImpl::MakeRoomForWrite(bool force,
-                                SuperVersion** superversion_to_free,
-                                log::Writer** old_log) {
->>>>>>> 7efdd9ef
   mutex_.AssertHeld();
   assert(!writers_.empty());
   bool allow_delay = !force;
@@ -4192,15 +4135,10 @@
         if (s.ok()) {
           // Our final size should be less than write_buffer_size
           // (compression, etc) but err on the side of caution.
-<<<<<<< HEAD
           lfile->SetPreallocationBlockSize(1.1 *
                                            cfd->options()->write_buffer_size);
+          new_log = new log::Writer(std::move(lfile));
           new_mem = new MemTable(cfd->internal_comparator(), *cfd->options());
-=======
-          lfile->SetPreallocationBlockSize(1.1 * options_.write_buffer_size);
-          new_log = new log::Writer(std::move(lfile));
-          new_mem = new MemTable(internal_comparator_, options_);
->>>>>>> 7efdd9ef
           new_superversion = new SuperVersion();
         }
         Log(options_.info_log,
@@ -4211,30 +4149,20 @@
       if (!s.ok()) {
         // Avoid chewing through file number space in a tight loop.
         versions_->ReuseFileNumber(new_log_number);
-<<<<<<< HEAD
         assert(!new_mem);
+        assert(!new_log);
         break;
       }
       logfile_number_ = new_log_number;
-      log_.reset(new log::Writer(std::move(lfile)));
+      assert(new_log != nullptr);
+      // TODO(icanadi) delete outside of mutex
+      delete log_.release();
+      log_.reset(new_log);
       cfd->mem()->SetNextLogNumber(logfile_number_);
       cfd->imm()->Add(cfd->mem());
-=======
-        assert (!new_mem);
-        assert(new_log == nullptr);
-        break;
-      }
-      logfile_number_ = new_log_number;
-      assert(new_log != nullptr);
-      *old_log = log_.release();
-      log_.reset(new_log);
-      mem_->SetNextLogNumber(logfile_number_);
-      imm_.Add(mem_);
->>>>>>> 7efdd9ef
       if (force) {
         cfd->imm()->FlushRequested();
       }
-<<<<<<< HEAD
       new_mem->Ref();
       alive_log_files_.push_back(logfile_number_);
       for (auto cfd : *versions_->GetColumnFamilySet()) {
@@ -4252,13 +4180,8 @@
           "[CF %" PRIu32 "] New memtable created with log file: #%lu\n",
           cfd->GetID(), (unsigned long)logfile_number_);
       force = false;  // Do not force another compaction if have room
-=======
-      mem_ = new_mem;
-      mem_->Ref();
-      mem_->SetLogNumber(logfile_number_);
-      force = false;   // Do not force another compaction if have room
->>>>>>> 7efdd9ef
       MaybeScheduleFlushOrCompaction();
+      // TODO(icanadi) delete outside of mutex)
       delete cfd->InstallSuperVersion(new_superversion, &mutex_);
     }
   }
