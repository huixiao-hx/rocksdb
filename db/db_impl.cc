--- conflicted
+++ resolved
@@ -963,21 +963,12 @@
 
     // Recover in the order in which the logs were generated
     std::sort(logs.begin(), logs.end());
-<<<<<<< HEAD
     for (const auto& log : logs) {
-      s = RecoverLogFile(log, edit, &max_sequence, external_table);
       // The previous incarnation may not have written any MANIFEST
       // records after allocating this log number.  So we manually
       // update the file number allocation counter in VersionSet.
       versions_->MarkFileNumberUsed(log);
-=======
-    for (size_t i = 0; s.ok() && i < logs.size(); i++) {
-      // The previous incarnation may not have written any MANIFEST
-      // records after allocating this log number.  So we manually
-      // update the file number allocation counter in VersionSet.
-      versions_->MarkFileNumberUsed(logs[i]);
-      s = RecoverLogFile(logs[i], &max_sequence, read_only);
->>>>>>> 4e91f27c
+      s = RecoverLogFile(log, &max_sequence, read_only);
     }
 
     if (s.ok()) {
@@ -3888,14 +3879,8 @@
     delete impl;
     return s;
   }
-<<<<<<< HEAD
-  impl->mutex_.Lock();  // DBImpl::Recover() requires lock being held
-  VersionEdit edit;
-  s = impl->Recover(&edit); // Handles create_if_missing, error_if_exists
-=======
   impl->mutex_.Lock();
   s = impl->Recover(); // Handles create_if_missing, error_if_exists
->>>>>>> 4e91f27c
   if (s.ok()) {
     uint64_t new_log_number = impl->versions_->NewFileNumber();
     unique_ptr<WritableFile> lfile;
